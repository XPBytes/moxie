{
  "name": "@xpbytes/moxie",
  "version": "1.2.0",
  "description": "Proxy based mock for node and v8",
  "main": "dist/moxie.js",
  "umd:main": "dist/moxie.umd.js",
  "module": "dist/moxie.mjs",
  "source": "moxie.ts",
  "repository": "https://xpbytes.com/moxie",
  "author": "Derk-Jan Karrenbeld <derk-jan@xpbytes.com>",
  "license": "MIT",
  "files": [
    "README.md",
    "LICENSE",
    "/dist",
    "moxie.ts"
  ],
  "scripts": {
    "build": "microbundle --no-compress",
    "dev": "microbundle watch",
    "pretest": "yarn build",
    "test": "ava",
    "test:coverage": "yarn nyc --reporter=lcov --reporter=html --reporter=text yarn test",
    "prepublish": "rimraf dist && yarn format && yarn test && yarn lint",
    "format:base": "yarn prettier --arrow-parens=avoid --parser=typescript --no-semi --single-quote --trailing-comma=none",
    "format": "yarn format:base --write **/*.ts",
    "format:check": "yarn format:base -c **/*.ts",
    "lint": "yarn eslint . --ext .ts test/* --ext .ts"
  },
  "devDependencies": {
    "@typescript-eslint/eslint-plugin": "^1.6.0",
    "@typescript-eslint/parser": "^1.6.0",
    "ava": "^1.4.1",
    "eslint": "^5.16.0",
    "eslint-plugin-import": "^2.17.2",
    "eslint-config-prettier": "^4.1.0",
    "eslint-plugin-prettier": "^3.0.1",
    "esm": "^3.2.22",
    "microbundle": "^0.11.0",
    "nyc": "^13.3.0",
    "prettier": "^1.17.0",
    "rimraf": "^2.6.3",
    "terser": "^3.17.0",
<<<<<<< HEAD
    "typescript": "^3.4.1"
=======
    "tslint": "^5.14.0",
    "tslint-config-prettier": "^1.18.0",
    "typescript": "^3.4.3"
>>>>>>> eaac830f
  },
  "ava": {
    "require": [
      "esm"
    ]
  }
}<|MERGE_RESOLUTION|>--- conflicted
+++ resolved
@@ -41,13 +41,7 @@
     "prettier": "^1.17.0",
     "rimraf": "^2.6.3",
     "terser": "^3.17.0",
-<<<<<<< HEAD
-    "typescript": "^3.4.1"
-=======
-    "tslint": "^5.14.0",
-    "tslint-config-prettier": "^1.18.0",
     "typescript": "^3.4.3"
->>>>>>> eaac830f
   },
   "ava": {
     "require": [
