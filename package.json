--- conflicted
+++ resolved
@@ -31,27 +31,19 @@
     "@typescript-eslint/eslint-plugin": "^1.6.0",
     "@typescript-eslint/parser": "^1.6.0",
     "ava": "^1.4.1",
-<<<<<<< HEAD
     "eslint": "^5.16.0",
     "eslint-plugin-import": "^2.17.2",
     "eslint-config-prettier": "^4.1.0",
     "eslint-plugin-prettier": "^3.0.1",
-    "esm": "^3.2.22",
-=======
     "esm": "^3.2.25",
->>>>>>> deae2838
     "microbundle": "^0.11.0",
     "nyc": "^13.3.0",
     "prettier": "^1.17.0",
     "rimraf": "^2.6.3",
     "terser": "^3.17.0",
-<<<<<<< HEAD
-    "typescript": "^3.4.3"
-=======
     "tslint": "^5.14.0",
     "tslint-config-prettier": "^1.18.0",
     "typescript": "^3.5.1"
->>>>>>> deae2838
   },
   "ava": {
     "require": [
